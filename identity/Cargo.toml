--- conflicted
+++ resolved
@@ -1,10 +1,6 @@
 [package]
 name = "identity"
-<<<<<<< HEAD
-version = "0.4.1"
-=======
 version = "0.5.0-dev.1"
->>>>>>> ce6d4985
 authors = ["IOTA Stiftung"]
 documentation = "https://wiki.iota.org/identity.rs/introduction"
 edition = "2021"
@@ -16,21 +12,12 @@
 description = "Tools for working with Self-sovereign Identity."
 
 [dependencies]
-<<<<<<< HEAD
-identity-account = { version = "=0.4.1", path = "../identity-account", optional = true }
-identity-comm = { version = "=0.4.1", path = "../identity-comm", optional = true }
-identity-core = { version = "=0.4.1", path = "../identity-core" }
-identity-credential = { version = "=0.4.1", path = "../identity-credential" }
-identity-did = { version = "=0.4.1", path = "../identity-did" }
-identity-iota = { version = "=0.4.1", path = "../identity-iota", default-features = false }
-=======
 identity-account = { version = "=0.5.0-dev.1", path = "../identity-account", optional = true }
 identity-comm = { version = "=0.5.0-dev.1", path = "../identity-comm", optional = true }
 identity-core = { version = "=0.5.0-dev.1", path = "../identity-core", default-features = false }
 identity-credential = { version = "=0.5.0-dev.1", path = "../identity-credential" }
 identity-did = { version = "=0.5.0-dev.1", path = "../identity-did" }
 identity-iota = { version = "=0.5.0-dev.1", path = "../identity-iota", default-features = false }
->>>>>>> ce6d4985
 
 [dev-dependencies]
 criterion = { version = "0.3" }
